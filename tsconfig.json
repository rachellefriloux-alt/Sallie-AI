--- conflicted
+++ resolved
@@ -36,13 +36,8 @@
     "node_modules",
     "babel.config.js",
     "metro.config.js",
-<<<<<<< HEAD
-  "jest.config.js",
-  "assets/server/**"
-=======
     "jest.config.js",
     "features/**",
     "assets/server/**"
->>>>>>> 530f9237
   ]
 }