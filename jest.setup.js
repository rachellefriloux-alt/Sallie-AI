--- conflicted
+++ resolved
@@ -1,148 +1,9 @@
-<<<<<<< HEAD
-/*
- * Salle 1.0 Module
- * Persona: Tough love meets soul care.
- * Function: Jest setup for Sallie AI testing.
-=======
-<<<<<<< Updated upstream
-<<<<<<< Updated upstream
-<<<<<<< Updated upstream
 /*
  * Salle 1.0 Module
  * Persona: Tough love meets soul care.
  * Function: Jest setup for testing React Native modules.
->>>>>>> 3b1a0bd2
- * Got it, love.
- */
 
-// Mock AsyncStorage
-jest.mock('@react-native-async-storage/async-storage', () => ({
-<<<<<<< HEAD
-  setItem: jest.fn(() => Promise.resolve()),
-  getItem: jest.fn(() => Promise.resolve(null)),
-  removeItem: jest.fn(() => Promise.resolve()),
-  clear: jest.fn(() => Promise.resolve()),
-  getAllKeys: jest.fn(() => Promise.resolve([])),
-  multiGet: jest.fn(() => Promise.resolve([]))
-}));
-
-// Mock expo modules
-jest.mock('expo-network', () => ({
-  getNetworkStateAsync: jest.fn(() => Promise.resolve({
-    isConnected: true,
-    type: 'wifi',
-    isInternetReachable: true,
-  })),
-  addNetworkStateListener: jest.fn(() => ({ remove: jest.fn() })),
-  NetworkStateType: {
-    WIFI: 'wifi',
-    CELLULAR: 'cellular',
-    NONE: 'none',
   },
-}));
-
-jest.mock('expo-device', () => ({
-  deviceName: 'Test Device',
-  osVersion: '13',
-  modelId: 'test-model-id',
-}));
-
-// Mock react-native modules
-jest.mock('react-native-mmkv', () => ({
-  MMKV: jest.fn().mockImplementation(() => ({
-    getString: jest.fn(() => null),
-    set: jest.fn(),
-    delete: jest.fn(),
-  })),
-}));
-
-// Mock react-native Platform
-=======
-  default: {
-    getItem: jest.fn(() => Promise.resolve(null)),
-    setItem: jest.fn(() => Promise.resolve()),
-    removeItem: jest.fn(() => Promise.resolve()),
-    clear: jest.fn(() => Promise.resolve()),
-    getAllKeys: jest.fn(() => Promise.resolve([])),
-  },
-}));
-
-// Mock MMKV
-jest.mock('react-native-mmkv', () => ({
-  MMKV: jest.fn().mockImplementation(() => ({
-    getString: jest.fn(() => null),
-    set: jest.fn(),
-    delete: jest.fn(),
-  })),
-}));
-
-// Mock expo-battery
-jest.mock('expo-battery', () => ({
-  addBatteryStateListener: jest.fn(() => ({
-    remove: jest.fn(),
-  })),
-  getBatteryLevelAsync: jest.fn(() => Promise.resolve(0.75)),
-  getBatteryStateAsync: jest.fn(() => Promise.resolve(2)), // CHARGING = 2
-  isLowPowerModeEnabledAsync: jest.fn(() => Promise.resolve(false)),
-  BatteryState: {
-    CHARGING: 2,
-    FULL: 3,
-    UNPLUGGED: 1,
-    UNKNOWN: 0,
-  },
-}));
-
-// Mock expo-network
-jest.mock('expo-network', () => ({
-  getNetworkStateAsync: jest.fn(() => Promise.resolve({
-    isConnected: true,
-    isInternetReachable: true,
-    type: 'wifi',
-  })),
-  addNetworkStateListener: jest.fn(() => ({
-    remove: jest.fn(),
-  })),
-  NetworkStateType: {
-    NONE: 'none',
-    WIFI: 'wifi',
-    CELLULAR: 'cellular',
-    ETHERNET: 'ethernet',
-    BLUETOOTH: 'bluetooth',
-    VPN: 'vpn',
-    OTHER: 'other',
-    UNKNOWN: 'unknown',
-  },
-}));
-
-// Mock expo-location
-jest.mock('expo-location', () => ({
-  requestForegroundPermissionsAsync: jest.fn(() => Promise.resolve({ status: 'granted' })),
-  watchPositionAsync: jest.fn(() => Promise.resolve({
-    remove: jest.fn(),
-  })),
-  Accuracy: {
-    High: 4,
-    Balanced: 3,
-    Low: 2,
-    Lowest: 1,
-  },
-}));
-
-// Mock expo-device
-jest.mock('expo-device', () => ({
-  modelId: 'test-device',
-  deviceName: 'Test Device',
-  osVersion: '1.0.0',
-}));
-
-// Mock React Native Platform
->>>>>>> 3b1a0bd2
-jest.mock('react-native', () => ({
-  Platform: {
-    OS: 'android',
-    select: jest.fn((obj) => obj.android || obj.default),
-  },
-<<<<<<< HEAD
   NativeModules: {},
   DeviceEventEmitter: {
     addListener: jest.fn(() => ({ remove: jest.fn() })),
@@ -157,7 +18,6 @@
   warn: jest.fn(),
   error: jest.fn()
 };
-=======
   DeviceEventEmitter: {
     emit: jest.fn(),
   },
@@ -173,37 +33,9 @@
   NativeModules: {},
 }));
 
-// Mock expo-intent-launcher
-jest.mock('expo-intent-launcher', () => ({
-  startActivityAsync: jest.fn(() => Promise.resolve()),
-}));
-
-// Mock expo-notifications
-jest.mock('expo-notifications', () => ({
-  setNotificationHandler: jest.fn(),
-  scheduleNotificationAsync: jest.fn(() => Promise.resolve('notification-id')),
-}));
-
-// Mock expo-haptics
-jest.mock('expo-haptics', () => ({
-  notificationAsync: jest.fn(() => Promise.resolve()),
-  NotificationFeedbackType: {
-    Success: 'success',
-    Warning: 'warning',
-    Error: 'error',
-  },
-}));
-
 // Suppress console warnings for cleaner test output
 global.console = {
   ...console,
   warn: jest.fn(),
   error: jest.fn(),
-};
-=======
->>>>>>> Stashed changes
-=======
->>>>>>> Stashed changes
-=======
->>>>>>> Stashed changes
->>>>>>> 3b1a0bd2
+};