<<<<<<< Updated upstream
<<<<<<< Updated upstream
<<<<<<< Updated upstream
/*
 * Salle 1.0 Module
 * Persona: Tough love meets soul care.
 * Function: Advanced memory management and optimization system.
 * Got it, love.
 */

import { NativeModules, Platform } from 'react-native';
import AsyncStorage from '@react-native-async-storage/async-storage';
import { MMKV } from 'react-native-mmkv';

interface MemoryConfig {
  maxCacheSize: number; // MB
  cacheExpirationTime: number; // hours
  enableCompression: boolean;
  enableEncryption: boolean;
  memoryWarningThreshold: number; // MB
  autoCleanupInterval: number; // minutes
}

interface MemoryStats {
  totalMemory: number;
  usedMemory: number;
  availableMemory: number;
  cacheSize: number;
  lastCleanup: Date;
  memoryPressure: 'low' | 'medium' | 'high' | 'critical';
}

interface CacheEntry {
  key: string;
  data: any;
  timestamp: number;
  accessCount: number;
  size: number;
  expirationTime?: number;
  tags?: string[];
}

class AdvancedMemoryManager {
  private config: MemoryConfig;
  private cache: Map<string, CacheEntry> = new Map();
  private memoryStats: MemoryStats;
  private cleanupTimer: NodeJS.Timeout | null = null;
  private memoryMonitorTimer: NodeJS.Timeout | null = null;
  private mmkv: MMKV;

  constructor(config: Partial<MemoryConfig> = {}) {
    this.config = {
      maxCacheSize: 50, // 50MB
      cacheExpirationTime: 24, // 24 hours
      enableCompression: true,
      enableEncryption: false,
      memoryWarningThreshold: 100, // 100MB
      autoCleanupInterval: 30, // 30 minutes
      ...config
    };

    this.memoryStats = {
      totalMemory: 0,
      usedMemory: 0,
      availableMemory: 0,
      cacheSize: 0,
      lastCleanup: new Date(),
      memoryPressure: 'low'
    };

    this.mmkv = new MMKV();
    this.initialize();
  }

  private async initialize() {
    await this.loadPersistedCache();
    this.startAutoCleanup();
    this.monitorMemoryUsage();
  }

  private async loadPersistedCache() {
    try {
      const persistedData = this.mmkv.getString('sallie_cache_data');
      if (persistedData) {
        const entries: CacheEntry[] = JSON.parse(persistedData);
        entries.forEach(entry => {
          if (!this.isExpired(entry)) {
            this.cache.set(entry.key, entry);
            this.memoryStats.cacheSize += entry.size;
          }
        });
      }
    } catch (error) {
      console.warn('Failed to load persisted cache:', error);
    }
  }

  private async persistCache() {
    try {
      const entries = Array.from(this.cache.values());
      this.mmkv.set('sallie_cache_data', JSON.stringify(entries));
    } catch (error) {
      console.warn('Failed to persist cache:', error);
    }
  }

  private startAutoCleanup() {
    this.cleanupTimer = setInterval(() => {
      this.performCleanup();
    }, this.config.autoCleanupInterval * 60 * 1000);
  }

  private monitorMemoryUsage() {
    // Monitor memory usage (this would be enhanced with native module)
    this.memoryMonitorTimer = setInterval(() => {
      this.updateMemoryStats();
    }, 30000); // Every 30 seconds
  }

  private async updateMemoryStats() {
    try {
      // Get memory info from native module if available
      if (Platform.OS === 'android' && NativeModules.MemoryInfo) {
        const nativeStats = await NativeModules.MemoryInfo.getMemoryInfo();
        this.memoryStats = {
          ...this.memoryStats,
          ...nativeStats,
          lastCleanup: this.memoryStats.lastCleanup
        };
      }

      // Calculate memory pressure
      const usageRatio = this.memoryStats.usedMemory / this.memoryStats.totalMemory;
      if (usageRatio > 0.9) {
        this.memoryStats.memoryPressure = 'critical';
      } else if (usageRatio > 0.75) {
        this.memoryStats.memoryPressure = 'high';
      } else if (usageRatio > 0.5) {
        this.memoryStats.memoryPressure = 'medium';
      } else {
        this.memoryStats.memoryPressure = 'low';
      }

      // Trigger cleanup if memory pressure is high
      if (this.memoryStats.memoryPressure === 'high' || this.memoryStats.memoryPressure === 'critical') {
        this.performCleanup();
      }
    } catch (error) {
      console.warn('Failed to update memory stats:', error);
    }
  }

  // Cache Management
  async set(key: string, data: any, options: {
    expirationTime?: number;
    tags?: string[];
    priority?: 'low' | 'medium' | 'high';
  } = {}) {
    const entry: CacheEntry = {
      key,
      data,
      timestamp: Date.now(),
      accessCount: 0,
      size: this.calculateSize(data),
      expirationTime: options.expirationTime,
      tags: options.tags
    };

    // Check if we need to make room
    if (this.memoryStats.cacheSize + entry.size > this.config.maxCacheSize * 1024 * 1024) {
      await this.makeRoom(entry.size);
    }

    this.cache.set(key, entry);
    this.memoryStats.cacheSize += entry.size;
    await this.persistCache();
  }

  async get(key: string): Promise<any | null> {
    const entry = this.cache.get(key);
    if (!entry) return null;

    if (this.isExpired(entry)) {
      await this.delete(key);
      return null;
    }

    entry.accessCount++;
    entry.timestamp = Date.now(); // Update access time
    await this.persistCache();
    return entry.data;
  }

  async delete(key: string): Promise<boolean> {
    const entry = this.cache.get(key);
    if (!entry) return false;

    this.cache.delete(key);
    this.memoryStats.cacheSize -= entry.size;
    await this.persistCache();
    return true;
  }

  async clear(): Promise<void> {
    this.cache.clear();
    this.memoryStats.cacheSize = 0;
    this.mmkv.delete('sallie_cache_data');
  }

  async getByTag(tag: string): Promise<CacheEntry[]> {
    return Array.from(this.cache.values()).filter(entry =>
      entry.tags?.includes(tag) && !this.isExpired(entry)
    );
  }

  async deleteByTag(tag: string): Promise<number> {
    let deletedCount = 0;
    const entries = Array.from(this.cache.entries());
    for (const [key, entry] of entries) {
      if (entry.tags?.includes(tag)) {
        await this.delete(key);
        deletedCount++;
      }
    }
    return deletedCount;
  }

  // Memory Optimization
  private async makeRoom(requiredSize: number) {
    const entries = Array.from(this.cache.values())
      .sort((a, b) => this.calculatePriority(a) - this.calculatePriority(b));

    let freedSize = 0;
    for (const entry of entries) {
      if (freedSize >= requiredSize) break;
      await this.delete(entry.key);
      freedSize += entry.size;
    }
  }

  private calculatePriority(entry: CacheEntry): number {
    const age = Date.now() - entry.timestamp;
    const accessFrequency = entry.accessCount / Math.max(age / (1000 * 60 * 60), 1); // accesses per hour

    // Lower priority number = higher priority for deletion
    return accessFrequency * 1000 - age / (1000 * 60); // Prefer recently accessed, less frequently used items
  }

  private isExpired(entry: CacheEntry): boolean {
    if (entry.expirationTime && Date.now() > entry.expirationTime) {
      return true;
    }

    const age = Date.now() - entry.timestamp;
    return age > this.config.cacheExpirationTime * 60 * 60 * 1000;
  }

  private calculateSize(data: any): number {
    return JSON.stringify(data).length * 2; // Rough estimate in bytes
  }

  // Cleanup and Maintenance
  async performCleanup(): Promise<void> {
    const initialSize = this.memoryStats.cacheSize;
    let cleanedEntries = 0;

    // Remove expired entries
    const entries = Array.from(this.cache.entries());
    for (const [key, entry] of entries) {
      if (this.isExpired(entry)) {
        await this.delete(key);
        cleanedEntries++;
      }
    }

    // Remove least recently used entries if still over limit
    if (this.memoryStats.cacheSize > this.config.maxCacheSize * 1024 * 1024 * 0.8) {
      const sortedEntries = Array.from(this.cache.values())
        .sort((a, b) => a.timestamp - b.timestamp);

      for (const entry of sortedEntries) {
        if (this.memoryStats.cacheSize <= this.config.maxCacheSize * 1024 * 1024 * 0.8) break;
        await this.delete(entry.key);
        cleanedEntries++;
      }
    }

    this.memoryStats.lastCleanup = new Date();
    await this.persistCache();

    console.log(`Memory cleanup completed: ${cleanedEntries} entries removed, ${initialSize - this.memoryStats.cacheSize} bytes freed`);
  }

  // Memory Analysis
  getMemoryStats(): MemoryStats {
    return { ...this.memoryStats };
  }

  getCacheStats() {
    const entries = Array.from(this.cache.values());
    const totalEntries = entries.length;
    const expiredEntries = entries.filter(entry => this.isExpired(entry)).length;
    const averageSize = totalEntries > 0 ? this.memoryStats.cacheSize / totalEntries : 0;
    const oldestEntry = entries.reduce((oldest, entry) =>
      entry.timestamp < oldest.timestamp ? entry : oldest, entries[0]);

    return {
      totalEntries,
      expiredEntries,
      averageSize,
      oldestEntry: oldestEntry?.timestamp,
      tags: this.getTagStats()
    };
  }

  private getTagStats() {
    const tagCounts: { [tag: string]: number } = {};
    const entries = Array.from(this.cache.values());
    for (const entry of entries) {
      if (entry.tags) {
        entry.tags.forEach(tag => {
          tagCounts[tag] = (tagCounts[tag] || 0) + 1;
        });
      }
    }
    return tagCounts;
  }

  // Configuration
  updateConfig(newConfig: Partial<MemoryConfig>) {
    this.config = { ...this.config, ...newConfig };

    if (this.cleanupTimer) {
      clearInterval(this.cleanupTimer);
    }
    this.startAutoCleanup();
  }

  getConfig(): MemoryConfig {
    return { ...this.config };
  }

  // Cleanup
  destroy() {
<<<<<<< HEAD
    if (this.cleanupTimer) {
      clearInterval(this.cleanupTimer);
      this.cleanupTimer = null;
    }
    if (this.memoryMonitorTimer) {
      clearInterval(this.memoryMonitorTimer);
      this.memoryMonitorTimer = null;
=======
    try {
      if (this.cleanupTimer) {
        clearInterval(this.cleanupTimer);
        this.cleanupTimer = null;
      }
      this.persistCache();
    } catch (error) {
      console.warn('Error cleaning up AdvancedMemoryManager:', error);
>>>>>>> d66cfb11
    }
  }
}

export default AdvancedMemoryManager;
export type { MemoryConfig, MemoryStats, CacheEntry };
=======
>>>>>>> Stashed changes
=======
>>>>>>> Stashed changes
=======
>>>>>>> Stashed changes<|MERGE_RESOLUTION|>--- conflicted
+++ resolved
@@ -1,6 +1,3 @@
-<<<<<<< Updated upstream
-<<<<<<< Updated upstream
-<<<<<<< Updated upstream
 /*
  * Salle 1.0 Module
  * Persona: Tough love meets soul care.
@@ -342,7 +339,7 @@
 
   // Cleanup
   destroy() {
-<<<<<<< HEAD
+
     if (this.cleanupTimer) {
       clearInterval(this.cleanupTimer);
       this.cleanupTimer = null;
@@ -350,7 +347,6 @@
     if (this.memoryMonitorTimer) {
       clearInterval(this.memoryMonitorTimer);
       this.memoryMonitorTimer = null;
-=======
     try {
       if (this.cleanupTimer) {
         clearInterval(this.cleanupTimer);
@@ -359,16 +355,9 @@
       this.persistCache();
     } catch (error) {
       console.warn('Error cleaning up AdvancedMemoryManager:', error);
->>>>>>> d66cfb11
     }
   }
 }
 
 export default AdvancedMemoryManager;
-export type { MemoryConfig, MemoryStats, CacheEntry };
-=======
->>>>>>> Stashed changes
-=======
->>>>>>> Stashed changes
-=======
->>>>>>> Stashed changes+export type { MemoryConfig, MemoryStats, CacheEntry };