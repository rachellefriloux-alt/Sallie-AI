--- conflicted
+++ resolved
@@ -87,10 +87,6 @@
       this.recording = new Audio.Recording();
       await this.recording.prepareToRecordAsync({
         ...Audio.RecordingOptionsPresets.HIGH_QUALITY,
-<<<<<<< HEAD
-        // Ensure web options present per RecordingOptions type
-=======
->>>>>>> 530f9237
         web: {
           mimeType: 'audio/webm',
           bitsPerSecond: 128000,
