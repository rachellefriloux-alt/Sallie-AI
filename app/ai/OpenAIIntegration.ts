import { ConfigurableFormData, PRESET_CONFIGS } from '../../utils/formDataUtils';

export interface OpenAIResponse {
  content: string;
  confidence: number;
  reasoning?: string;
  suggestedActions?: string[];
  tokenUsage?: {
    prompt: number;
    completion: number;
    total: number;
  };
}

export interface OpenAIConfig {
  apiKey?: string;
  model: string;
  maxTokens: number;
  temperature: number;
  enableFallback: boolean;
  /** Configuration for file upload FormData formatting */
  uploadFormatConfig?: {
    arrayFormat?: 'brackets' | 'indexed' | 'comma' | 'repeat';
    objectFormat?: 'brackets' | 'dot' | 'underscore';
  };
}

export class OpenAIIntegration {
  private config: OpenAIConfig;
  private baseURL = 'https://api.openai.com/v1';
  private fallbackResponses: string[] = [
    "I understand what you're saying. Can you tell me more about that?",
    "That's really interesting. How does that make you feel?",
    "I'm here to listen and support you. What would be most helpful right now?",
    "Thanks for sharing that with me. What's most important to you about this?",
    "I can sense this matters to you. Would you like to explore it further?",
  ];

  constructor(config?: Partial<OpenAIConfig>) {
    this.config = {
      apiKey: process.env.EXPO_PUBLIC_OPENAI_API_KEY || '',
      model: 'gpt-4o-mini', // More cost-effective option
      maxTokens: 500,
      temperature: 0.7,
      enableFallback: true,
      ...config,
    };
  }

  async generateResponse(systemPrompt: string, userInput: string): Promise<OpenAIResponse> {
    // Check if we should use AI or fallback
    if (!this.config.apiKey || !this.isAPIAvailable()) {
      return this.getFallbackResponse(userInput);
    }

    try {
      const response = await this.callOpenAI(systemPrompt, userInput);
      return this.processOpenAIResponse(response);
    } catch (error) {
      console.error('OpenAI API error:', error);
      
      if (this.config.enableFallback) {
        return this.getFallbackResponse(userInput);
      } else {
        throw error;
      }
    }
  }

  private async callOpenAI(systemPrompt: string, userInput: string): Promise<any> {
    const messages = [
      {
        role: 'system',
        content: systemPrompt,
      },
      {
        role: 'user',
        content: userInput,
      },
    ];

    const requestBody = {
      model: this.config.model,
      messages,
      max_tokens: this.config.maxTokens,
      temperature: this.config.temperature,
      response_format: { type: 'json_object' },
      tools: [
        {
          type: 'function',
          function: {
            name: 'respond_with_emotion',
            description: 'Respond with emotional intelligence and suggested actions',
            parameters: {
              type: 'object',
              properties: {
                content: {
                  type: 'string',
                  description: 'The response content'
                },
                emotion: {
                  type: 'string',
                  description: 'The emotional tone of the response'
                },
                confidence: {
                  type: 'number',
                  description: 'Confidence in the response (0-1)'
                },
                reasoning: {
                  type: 'string',
                  description: 'Brief reasoning for the response approach'
                },
                suggested_actions: {
                  type: 'array',
                  items: { type: 'string' },
                  description: 'Suggested actions for the user'
                }
              },
              required: ['content', 'emotion', 'confidence']
            }
          }
        }
      ],
      tool_choice: { type: 'function', function: { name: 'respond_with_emotion' } }
    };

    const response = await fetch(`${this.baseURL}/chat/completions`, {
      method: 'POST',
      headers: {
        'Authorization': `Bearer ${this.config.apiKey}`,
        'Content-Type': 'application/json',
      },
      body: JSON.stringify(requestBody),
    });

    if (!response.ok) {
      throw new Error(`OpenAI API error: ${response.status} ${response.statusText}`);
    }

    return await response.json();
  }

  private processOpenAIResponse(response: any): OpenAIResponse {
    try {
      const choice = response.choices[0];
      const toolCall = choice.message.tool_calls?.[0];
      
      if (toolCall && toolCall.function) {
        const functionArgs = JSON.parse(toolCall.function.arguments);
        
        return {
          content: functionArgs.content || "I'm here to help you.",
          confidence: functionArgs.confidence || 0.7,
          reasoning: functionArgs.reasoning,
          suggestedActions: functionArgs.suggested_actions,
          tokenUsage: response.usage ? {
            prompt: response.usage.prompt_tokens,
            completion: response.usage.completion_tokens,
            total: response.usage.total_tokens,
          } : undefined,
        };
      } else {
        // Fallback to regular message content
        return {
          content: choice.message.content || this.getRandomFallback(),
          confidence: 0.6,
          reasoning: 'Standard response without tool use',
        };
      }
    } catch (error) {
      console.error('Error processing OpenAI response:', error);
      return this.getFallbackResponse('');
    }
  }

  private getFallbackResponse(userInput: string): OpenAIResponse {
    // Simple pattern matching for fallback responses
    const input = userInput.toLowerCase();
    
    let response: string;
    let confidence: number = 0.5;
    
    if (input.includes('sad') || input.includes('down')) {
      response = "I can sense you're going through a difficult time. I'm here to listen and support you. What's weighing on your heart?";
      confidence = 0.7;
    } else if (input.includes('happy') || input.includes('excited')) {
      response = "I love hearing the joy in your words! It's wonderful that you're feeling positive. What's bringing you this happiness?";
      confidence = 0.7;
    } else if (input.includes('angry') || input.includes('frustrated')) {
      response = "I can feel the intensity in what you're sharing. Those feelings are completely valid. Want to tell me more about what's triggering this?";
      confidence = 0.7;
    } else if (input.includes('help') || input.includes('support')) {
      response = "I'm absolutely here to help you in whatever way I can. What kind of support would be most meaningful to you right now?";
      confidence = 0.8;
    } else if (input.includes('thank') || input.includes('grateful')) {
      response = "Your gratitude really touches me. It means a lot that you feel supported. I'm always here for you.";
      confidence = 0.8;
    } else {
      response = this.getRandomFallback();
      confidence = 0.4;
    }

    return {
      content: response,
      confidence,
      reasoning: 'Local pattern matching fallback',
      suggestedActions: this.generateFallbackActions(input),
    };
  }

  private getRandomFallback(): string {
    return this.fallbackResponses[Math.floor(Math.random() * this.fallbackResponses.length)];
  }

  private generateFallbackActions(input: string): string[] {
    const actions: string[] = [];
    
    if (input.includes('sad') || input.includes('down')) {
      actions.push('Take a moment for self-care', 'Reach out to someone you trust', 'Consider what might help you feel better');
    } else if (input.includes('angry') || input.includes('frustrated')) {
      actions.push('Take some deep breaths', 'Consider what\'s behind the anger', 'Think about constructive ways to address the issue');
    } else if (input.includes('help')) {
      actions.push('Be specific about what you need', 'Consider your available resources', 'Take it one step at a time');
    } else {
      actions.push('Reflect on your current feelings', 'Consider what you need most right now', 'Remember that I\'m here to support you');
    }
    
    return actions;
  }

  private isAPIAvailable(): boolean {
    // Simple check for API availability
    // In a real implementation, this might include more sophisticated checks
    return Boolean(this.config.apiKey && this.config.apiKey.length > 10);
  }

  // Public utility methods
  updateConfig(newConfig: Partial<OpenAIConfig>): void {
    this.config = { ...this.config, ...newConfig };
  }

  getConfig(): OpenAIConfig {
    return { ...this.config, apiKey: this.config.apiKey ? '[HIDDEN]' : '' };
  }

  async testConnection(): Promise<boolean> {
    if (!this.config.apiKey) {
      return false;
    }

    try {
      const response = await this.generateResponse(
        'You are a test assistant. Respond with exactly: "Connection successful"',
        'Test connection'
      );
      return response.content.includes('Connection successful') || response.confidence > 0.5;
    } catch (error) {
      console.error('Connection test failed:', error);
      return false;
    }
  }

  async generateSummary(text: string, maxLength: number = 100): Promise<string> {
    try {
      const response = await this.generateResponse(
        `Summarize the following text in ${maxLength} characters or less. Be concise but capture the key points.`,
        text
      );
      return response.content;
    } catch (error) {
      console.error('Summary generation error:', error);
      // Simple fallback summary
      return text.length > maxLength ? text.substring(0, maxLength - 3) + '...' : text;
    }
  }

  async generateTags(content: string): Promise<string[]> {
    try {
      const response = await this.generateResponse(
        'Generate 3-5 relevant tags for the following content. Respond with just the tags separated by commas.',
        content
      );
      return response.content.split(',').map(tag => tag.trim().toLowerCase());
    } catch (error) {
      console.error('Tag generation error:', error);
      // Simple fallback tag generation
      const words = content.toLowerCase().split(/\s+/);
      return words.filter(word => word.length > 3).slice(0, 3);
    }
  }

<<<<<<< HEAD
  // File upload with configurable form data formatting
  async uploadFile(
    file: File | Blob,
    purpose: string = 'assistants',
    formatStyle: 'rails' | 'dot' | 'underscore' | 'comma' = 'rails'
  ): Promise<any> {
    try {
      // Import the configurable form data utility
      const { createFormWithPreset, hasUploadableValue } = await import('../../utils/configurableFormData');
      
      const uploadData = {
        file: file,
        purpose: purpose,
      };

      // Check if we need multipart form data
      if (!hasUploadableValue(uploadData)) {
        throw new Error('No uploadable content found');
      }

      // Create form data with the specified format style
      const formData = await createFormWithPreset(uploadData, formatStyle);

      const response = await fetch(`${this.baseURL}/files`, {
        method: 'POST',
        headers: {
          'Authorization': `Bearer ${this.config.apiKey}`,
          // Note: Don't set Content-Type for FormData, let browser set it with boundary
        },
        body: formData,
      });

      if (!response.ok) {
        throw new Error(`OpenAI file upload error: ${response.status} ${response.statusText}`);
      }

      return await response.json();
    } catch (error) {
      console.error('File upload error:', error);
      throw error;
    }
  }

  // Upload with custom configuration
  async uploadFileWithCustomFormat(
    file: File | Blob,
    purpose: string = 'assistants',
    customConfig?: any
  ): Promise<any> {
    try {
      // Import the configurable form data utility
      const { createConfigurableForm, hasUploadableValue, DEFAULT_FORMAT_CONFIG } = await import('../../utils/configurableFormData');
      
      const uploadData = {
        file: file,
        purpose: purpose,
      };

      // Check if we need multipart form data
      if (!hasUploadableValue(uploadData)) {
        throw new Error('No uploadable content found');
      }

      // Create form data with custom configuration
      const config = customConfig || DEFAULT_FORMAT_CONFIG;
      const formData = await createConfigurableForm(uploadData, config);

      const response = await fetch(`${this.baseURL}/files`, {
        method: 'POST',
        headers: {
          'Authorization': `Bearer ${this.config.apiKey}`,
        },
        body: formData,
      });

      if (!response.ok) {
        throw new Error(`OpenAI file upload error: ${response.status} ${response.statusText}`);
      }

      return await response.json();
    } catch (error) {
      console.error('File upload error:', error);
      throw error;
    }
  }

  /**
   * Upload file with configurable FormData formatting
   */
  async uploadFile(file: File | Blob, metadata?: Record<string, any>): Promise<any> {
    if (!this.config.apiKey) {
      throw new Error('OpenAI API key not available');
    }

    try {
      // Create FormData with configured nested formatting
      const formDataConfig = this.config.uploadFormatConfig || PRESET_CONFIGS.OPENAI;
      const configurableFormData = new ConfigurableFormData(formDataConfig);
      
      const uploadData: Record<string, any> = {
        file,
        purpose: 'assistants' // Default purpose for Sallie AI
      };

      // Add metadata if provided
      if (metadata) {
        uploadData.metadata = metadata;
      }

      const formData = await configurableFormData.createForm(uploadData);

      const response = await fetch(`${this.baseURL}/files`, {
        method: 'POST',
        headers: {
          'Authorization': `Bearer ${this.config.apiKey}`,
        },
        body: formData,
      });

      if (!response.ok) {
        throw new Error(`File upload error: ${response.status} ${response.statusText}`);
      }

      return await response.json();
    } catch (error) {
      console.error('File upload error:', error);
      throw error;
    }
  }

  /**
   * Upload multiple files with configurable formatting
   */
  async uploadFiles(files: (File | Blob)[], metadata?: Record<string, any>[]): Promise<any[]> {
    const uploadPromises = files.map((file, index) => 
      this.uploadFile(file, metadata?.[index])
    );
    
    return Promise.all(uploadPromises);
  }

=======
>>>>>>> c77e00d7
  /**
   * Upload file with configurable FormData formatting
   */
  async uploadFile(file: File | Blob, metadata?: Record<string, any>): Promise<any> {
    if (!this.config.apiKey) {
      throw new Error('OpenAI API key not available');
    }

    try {
      // Create FormData with configured nested formatting
      const formDataConfig = this.config.uploadFormatConfig || PRESET_CONFIGS.OPENAI;
      const configurableFormData = new ConfigurableFormData(formDataConfig);
      
      const uploadData: Record<string, any> = {
        file,
        purpose: 'assistants' // Default purpose for Sallie AI
      };

      // Add metadata if provided
      if (metadata) {
        uploadData.metadata = metadata;
      }

      const formData = await configurableFormData.createForm(uploadData);

      const response = await fetch(`${this.baseURL}/files`, {
        method: 'POST',
        headers: {
          'Authorization': `Bearer ${this.config.apiKey}`,
        },
        body: formData,
      });

      if (!response.ok) {
        throw new Error(`File upload error: ${response.status} ${response.statusText}`);
      }

      return await response.json();
    } catch (error) {
      console.error('File upload error:', error);
      throw error;
    }
  }

  /**
   * Upload multiple files with configurable formatting
   */
  async uploadFiles(files: (File | Blob)[], metadata?: Record<string, any>[]): Promise<any[]> {
    const uploadPromises = files.map((file, index) => 
      this.uploadFile(file, metadata?.[index])
    );
    
    return Promise.all(uploadPromises);
  }

  // Memory and learning integration
  async processMemoryForInsights(memories: any[]): Promise<string[]> {
    if (memories.length === 0) return [];

    try {
      const memoryText = memories.map(m => m.content).join('\n');
      const response = await this.generateResponse(
        'Analyze these memories and provide 3-5 key insights about patterns, growth, or important themes. Respond with insights separated by semicolons.',
        memoryText
      );
      return response.content.split(';').map(insight => insight.trim());
    } catch (error) {
      console.error('Memory insights error:', error);
      return ['Memories show ongoing personal growth', 'Conversations demonstrate emotional awareness'];
    }
  }
}<|MERGE_RESOLUTION|>--- conflicted
+++ resolved
@@ -289,7 +289,6 @@
     }
   }
 
-<<<<<<< HEAD
   // File upload with configurable form data formatting
   async uploadFile(
     file: File | Blob,
@@ -431,8 +430,6 @@
     return Promise.all(uploadPromises);
   }
 
-=======
->>>>>>> c77e00d7
   /**
    * Upload file with configurable FormData formatting
    */
@@ -488,6 +485,61 @@
     return Promise.all(uploadPromises);
   }
 
+  /**
+   * Upload file with configurable FormData formatting
+   */
+  async uploadFile(file: File | Blob, metadata?: Record<string, any>): Promise<any> {
+    if (!this.config.apiKey) {
+      throw new Error('OpenAI API key not available');
+    }
+
+    try {
+      // Create FormData with configured nested formatting
+      const formDataConfig = this.config.uploadFormatConfig || PRESET_CONFIGS.OPENAI;
+      const configurableFormData = new ConfigurableFormData(formDataConfig);
+      
+      const uploadData: Record<string, any> = {
+        file,
+        purpose: 'assistants' // Default purpose for Sallie AI
+      };
+
+      // Add metadata if provided
+      if (metadata) {
+        uploadData.metadata = metadata;
+      }
+
+      const formData = await configurableFormData.createForm(uploadData);
+
+      const response = await fetch(`${this.baseURL}/files`, {
+        method: 'POST',
+        headers: {
+          'Authorization': `Bearer ${this.config.apiKey}`,
+        },
+        body: formData,
+      });
+
+      if (!response.ok) {
+        throw new Error(`File upload error: ${response.status} ${response.statusText}`);
+      }
+
+      return await response.json();
+    } catch (error) {
+      console.error('File upload error:', error);
+      throw error;
+    }
+  }
+
+  /**
+   * Upload multiple files with configurable formatting
+   */
+  async uploadFiles(files: (File | Blob)[], metadata?: Record<string, any>[]): Promise<any[]> {
+    const uploadPromises = files.map((file, index) => 
+      this.uploadFile(file, metadata?.[index])
+    );
+    
+    return Promise.all(uploadPromises);
+  }
+
   // Memory and learning integration
   async processMemoryForInsights(memories: any[]): Promise<string[]> {
     if (memories.length === 0) return [];
