import * as Notifications from 'expo-notifications';
import * as Device from 'expo-device';
import { Platform } from 'react-native';

export interface NotificationData {
  id: string;
  title: string;
  body: string;
  data?: any;
  category?: string;
  priority?: 'default' | 'low' | 'high';
  sound?: boolean;
  badge?: number;
  scheduledDate?: Date;
  repeatInterval?: 'minute' | 'hour' | 'day' | 'week' | 'month' | 'year';
}

export interface NotificationCategory {
  id: string;
  name: string;
  actions?: Array<{
    id: string;
    title: string;
    options?: {
      isDestructive?: boolean;
      isAuthenticationRequired?: boolean;
    };
  }>;
}

export class NotificationSystem {
  private static instance: NotificationSystem;
  private categories: NotificationCategory[] = [];

  static getInstance(): NotificationSystem {
    if (!NotificationSystem.instance) {
      NotificationSystem.instance = new NotificationSystem();
    }
    return NotificationSystem.instance;
  }

  async initialize(): Promise<void> {
    try {
      // Configure notification behavior
      Notifications.setNotificationHandler({
        handleNotification: async () => ({
          shouldShowAlert: true,
          shouldPlaySound: true,
          shouldSetBadge: true,
        }),
      });

      // Request permissions
      if (Device.isDevice) {
        const { status: existingStatus } = await Notifications.getPermissionsAsync();
        let finalStatus = existingStatus;
        
        if (existingStatus !== 'granted') {
          const { status } = await Notifications.requestPermissionsAsync();
          finalStatus = status;
        }
        
        if (finalStatus !== 'granted') {
          throw new Error('Failed to get notification permissions');
        }
      }

      // Set up notification categories
      await this.setupNotificationCategories();

      // Configure notification channels for Android
      if (Platform.OS === 'android') {
        await this.setupAndroidChannels();
      }

      // Set up notification response listener
      Notifications.addNotificationResponseReceivedListener(this.handleNotificationResponse);
      
      // Set up notification received listener
      Notifications.addNotificationReceivedListener(this.handleNotificationReceived);

    } catch (error) {
      console.error('Error initializing notification system:', error);
    }
  }

  private async setupNotificationCategories(): Promise<void> {
    try {
      this.categories = [
        {
          id: 'general',
          name: 'General',
        },
        {
          id: 'reminder',
          name: 'Reminders',
          actions: [
            {
              id: 'snooze',
              title: 'Snooze 15 min',
            },
            {
              id: 'complete',
              title: 'Mark Complete',
            },
          ],
        },
        {
          id: 'message',
          name: 'Messages',
          actions: [
            {
              id: 'reply',
              title: 'Reply',
            },
            {
              id: 'mark_read',
              title: 'Mark as Read',
            },
          ],
        },
        {
          id: 'alarm',
          name: 'Alarms',
          actions: [
            {
              id: 'snooze',
              title: 'Snooze',
            },
            {
              id: 'dismiss',
              title: 'Dismiss',
            },
          ],
        },
      ];

      // Register categories with the system
      await Notifications.setNotificationCategoryAsync('general', []);
      await Notifications.setNotificationCategoryAsync('reminder', [
        {
          identifier: 'snooze',
          buttonTitle: 'Snooze 15 min',
          options: {
            isDestructive: false,
            isAuthenticationRequired: false,
          },
        },
        {
          identifier: 'complete',
          buttonTitle: 'Mark Complete',
          options: {
            isDestructive: false,
            isAuthenticationRequired: false,
          },
        },
      ]);
      await Notifications.setNotificationCategoryAsync('message', [
        {
          identifier: 'reply',
          buttonTitle: 'Reply',
          options: {
            isDestructive: false,
            isAuthenticationRequired: false,
          },
        },
        {
          identifier: 'mark_read',
          buttonTitle: 'Mark as Read',
          options: {
            isDestructive: false,
            isAuthenticationRequired: false,
          },
        },
      ]);
      await Notifications.setNotificationCategoryAsync('alarm', [
        {
          identifier: 'snooze',
          buttonTitle: 'Snooze',
          options: {
            isDestructive: false,
            isAuthenticationRequired: false,
          },
        },
        {
          identifier: 'dismiss',
          buttonTitle: 'Dismiss',
          options: {
            isDestructive: true,
            isAuthenticationRequired: false,
          },
        },
      ]);

    } catch (error) {
      console.error('Error setting up notification categories:', error);
    }
  }

  private async setupAndroidChannels(): Promise<void> {
    try {
      await Notifications.setNotificationChannelAsync('general', {
        name: 'General',
        importance: Notifications.AndroidImportance.DEFAULT,
        vibrationPattern: [0, 250, 250, 250],
        lightColor: '#FF231F7C',
      });

      await Notifications.setNotificationChannelAsync('reminder', {
        name: 'Reminders',
        importance: Notifications.AndroidImportance.HIGH,
        vibrationPattern: [0, 250, 250, 250],
        lightColor: '#FF231F7C',
        sound: 'default',
      });

      await Notifications.setNotificationChannelAsync('message', {
        name: 'Messages',
        importance: Notifications.AndroidImportance.HIGH,
        vibrationPattern: [0, 250, 250, 250],
        lightColor: '#FF231F7C',
        sound: 'default',
      });

      await Notifications.setNotificationChannelAsync('alarm', {
        name: 'Alarms',
        importance: Notifications.AndroidImportance.MAX,
        vibrationPattern: [0, 500, 500, 500],
        lightColor: '#FF231F7C',
        sound: 'default',
      });

    } catch (error) {
      console.error('Error setting up Android channels:', error);
    }
  }

  async scheduleNotification(notification: NotificationData): Promise<string | null> {
    try {
      if (!notification.scheduledDate) {
        throw new Error('Scheduled date is required for scheduling notifications');
      }

      const trigger = notification.scheduledDate;

      const notificationId = await Notifications.scheduleNotificationAsync({
        content: {
          title: notification.title,
          body: notification.body,
          data: notification.data,
          categoryIdentifier: notification.category || 'general',
          priority: notification.priority || 'default',
          sound: notification.sound !== false,
          badge: notification.badge,
        },
        trigger: {
          // Use a time interval trigger compliant with Expo types
          type: Notifications.SchedulableTriggerInputTypes.TIME_INTERVAL,
          seconds: trigger?.seconds ?? 5,
          repeats: trigger?.repeats ?? false,
        },
      });

      return notificationId;
    } catch (error) {
      console.error('Error scheduling notification:', error);
      return null;
    }
  }

  async sendImmediateNotification(notification: Omit<NotificationData, 'scheduledDate'>): Promise<string | null> {
    try {
      const notificationId = await Notifications.scheduleNotificationAsync({
        content: {
          title: notification.title,
          body: notification.body,
          data: notification.data,
          categoryIdentifier: notification.category || 'general',
          priority: notification.priority || 'default',
          sound: notification.sound !== false,
          badge: notification.badge,
        },
        trigger: null, // Send immediately
      });

      return notificationId;
    } catch (error) {
      console.error('Error sending immediate notification:', error);
      return null;
    }
  }

  async cancelNotification(notificationId: string): Promise<void> {
    try {
      await Notifications.cancelScheduledNotificationAsync(notificationId);
    } catch (error) {
      console.error('Error canceling notification:', error);
    }
  }

  async cancelAllNotifications(): Promise<void> {
    try {
      await Notifications.cancelAllScheduledNotificationsAsync();
    } catch (error) {
      console.error('Error canceling all notifications:', error);
    }
  }

  async getScheduledNotifications(): Promise<Notifications.NotificationRequest[]> {
    try {
      return await Notifications.getAllScheduledNotificationsAsync();
    } catch (error) {
      console.error('Error getting scheduled notifications:', error);
      return [];
    }
  }

<<<<<<< HEAD
  async getNotificationPermissions(): Promise<Notifications.NotificationPermissionsStatus> {
=======
  async getNotificationPermissions() {
>>>>>>> 530f9237
    try {
      return await Notifications.getPermissionsAsync();
    } catch (error) {
      console.error('Error getting notification permissions:', error);
<<<<<<< HEAD
      // Fallback minimal shape
      return { granted: false, status: Notifications.PermissionStatus.DENIED, expires: 'never', canAskAgain: true } as Notifications.NotificationPermissionsStatus;
=======
      return null;
>>>>>>> 530f9237
    }
  }

  async setBadgeCount(count: number): Promise<void> {
    try {
      await Notifications.setBadgeCountAsync(count);
    } catch (error) {
      console.error('Error setting badge count:', error);
    }
  }

  private getRepeatIntervalSeconds(interval: string): number {
    switch (interval) {
      case 'minute':
        return 60;
      case 'hour':
        return 60 * 60;
      case 'day':
        return 24 * 60 * 60;
      case 'week':
        return 7 * 24 * 60 * 60;
      case 'month':
        return 30 * 24 * 60 * 60;
      case 'year':
        return 365 * 24 * 60 * 60;
      default:
        return 60;
    }
  }

  private handleNotificationResponse = (response: Notifications.NotificationResponse): void => {
    const { actionIdentifier, notification } = response;
    const data = notification.request.content.data;

    console.log('Notification response received:', {
      actionIdentifier,
      data,
      notificationId: notification.request.identifier,
    });

    // Handle different action responses
    switch (actionIdentifier) {
      case 'snooze':
        this.handleSnoozeAction(notification.request.identifier, data);
        break;
      case 'complete':
        this.handleCompleteAction(notification.request.identifier, data);
        break;
      case 'reply':
        this.handleReplyAction(notification.request.identifier, data);
        break;
      case 'mark_read':
        this.handleMarkReadAction(notification.request.identifier, data);
        break;
      case 'dismiss':
        this.handleDismissAction(notification.request.identifier, data);
        break;
      default:
        console.log('Unknown action identifier:', actionIdentifier);
    }
  };

  private handleNotificationReceived = (notification: Notifications.Notification): void => {
    console.log('Notification received:', {
      title: notification.request.content.title,
      body: notification.request.content.body,
      data: notification.request.content.data,
    });
  };

  private handleSnoozeAction(notificationId: string, data: any): void {
    // Reschedule notification for 15 minutes later
    const snoozeDate = new Date(Date.now() + 15 * 60 * 1000);
    this.scheduleNotification({
      id: `${notificationId}_snooze`,
      title: data.title || 'Reminder',
      body: data.body || 'Snoozed reminder',
      data: { ...data, snoozed: true },
      category: 'reminder',
      scheduledDate: snoozeDate,
    });
  }

  private handleCompleteAction(notificationId: string, data: any): void {
    // Mark the reminder as complete
    console.log('Marking reminder as complete:', data);
    // You can implement your completion logic here
  }

  private handleReplyAction(notificationId: string, data: any): void {
    // Handle reply action
    console.log('Handling reply action:', data);
    // You can implement your reply logic here
  }

  private handleMarkReadAction(notificationId: string, data: any): void {
    // Mark message as read
    console.log('Marking message as read:', data);
    // You can implement your mark as read logic here
  }

  private handleDismissAction(notificationId: string, data: any): void {
    // Dismiss the alarm
    console.log('Dismissing alarm:', data);
    // You can implement your dismiss logic here
  }

  getCategories(): NotificationCategory[] {
    return this.categories;
  }
}

export default NotificationSystem;<|MERGE_RESOLUTION|>--- conflicted
+++ resolved
@@ -315,21 +315,12 @@
     }
   }
 
-<<<<<<< HEAD
-  async getNotificationPermissions(): Promise<Notifications.NotificationPermissionsStatus> {
-=======
   async getNotificationPermissions() {
->>>>>>> 530f9237
     try {
       return await Notifications.getPermissionsAsync();
     } catch (error) {
       console.error('Error getting notification permissions:', error);
-<<<<<<< HEAD
-      // Fallback minimal shape
-      return { granted: false, status: Notifications.PermissionStatus.DENIED, expires: 'never', canAskAgain: true } as Notifications.NotificationPermissionsStatus;
-=======
       return null;
->>>>>>> 530f9237
     }
   }
 
