--- conflicted
+++ resolved
@@ -103,12 +103,8 @@
         set((state) => ({
           isActive: active,
           lastActive: active ? now : state.lastActive,
-<<<<<<< HEAD
-          sessionStart: active && !state.isActive ? now : state.sessionStart,
-=======
           sessionStart: active && !state.isActive ? now : state.sessionStart
->>>>>>> 530f9237
-        }));
+        });
       },
       
       getSessionDuration: () => {
